# -*- coding: utf-8 -*-
from django.conf import settings
from django.conf.urls import include, patterns, url
from django.conf.urls.i18n import i18n_patterns
from django.contrib import admin


admin.autodiscover()

<<<<<<< HEAD

urlpatterns = patterns('',
    (r'^admin/', include(admin.site.urls)),
    # Ticket app is replaced by placeholder page in CMS.
    # To re-enable uncomment this URL and remove the placeholder page.
    # url(r'^tickets/', include('pyconde.attendees.urls')),
=======
urlpatterns = i18n_patterns('',
    url(r'^jsi18n/$', 'django.views.i18n.javascript_catalog', {
        'packages': ('pyconde.core',)
        }),
    url(r'^admin/', include(admin.site.urls)),
    url(r'^tickets/', include('pyconde.attendees.urls')),
>>>>>>> 48316bd9
    url(r'^accounts/', include('pyconde.accounts.urls')),
    url(r'^accounts/', include('userprofiles.urls')),
    url(r'^reviews/', include('pyconde.reviews.urls')),
    url(r'^schedule/', include('pyconde.schedule.urls')),
    url(r'^proposals/', include('pyconde.proposals.urls')),
    url(r'^search/', include('pyconde.search.urls')),
    url(r'^', include('cms.urls')),
)

urlpatterns += patterns('',
    url(r'', include('social_auth.urls')),
)


if 'debug_toolbar' in settings.INSTALLED_APPS:
    import debug_toolbar
    urlpatterns += patterns('',
        url(r'^__debug__/', include(debug_toolbar.urls)),
    )


if settings.DEBUG:
    urlpatterns += patterns('',
        (r'^site_media/(?P<path>.*)$', 'django.views.static.serve',
            {'document_root': settings.MEDIA_ROOT}),
    )<|MERGE_RESOLUTION|>--- conflicted
+++ resolved
@@ -7,21 +7,13 @@
 
 admin.autodiscover()
 
-<<<<<<< HEAD
 
-urlpatterns = patterns('',
-    (r'^admin/', include(admin.site.urls)),
-    # Ticket app is replaced by placeholder page in CMS.
-    # To re-enable uncomment this URL and remove the placeholder page.
-    # url(r'^tickets/', include('pyconde.attendees.urls')),
-=======
 urlpatterns = i18n_patterns('',
     url(r'^jsi18n/$', 'django.views.i18n.javascript_catalog', {
         'packages': ('pyconde.core',)
         }),
     url(r'^admin/', include(admin.site.urls)),
     url(r'^tickets/', include('pyconde.attendees.urls')),
->>>>>>> 48316bd9
     url(r'^accounts/', include('pyconde.accounts.urls')),
     url(r'^accounts/', include('userprofiles.urls')),
     url(r'^reviews/', include('pyconde.reviews.urls')),
