--- conflicted
+++ resolved
@@ -52,7 +52,6 @@
 create_simple_session_export.short_description = _("create simple export")
 
 
-<<<<<<< HEAD
 class HasSelectedTimeslotsFilter(admin.SimpleListFilter):
     title = _(u'Timeslot Preferences')
     parameter_name = 'ts'
@@ -69,14 +68,14 @@
         elif self.value() == 'n':
             return queryset.filter(proposal__available_timeslots__isnull=True)
         return queryset
-=======
+
+
 class SessionAdminForm(forms.ModelForm):
 
     def clean_location(self):
         if not self.cleaned_data['location']:
             raise forms.ValidationError(u'Der Ort muss angegeben werden.')
         return self.cleaned_data['location']
->>>>>>> 7e8c6ec5
 
 
 class SessionAdmin(admin.ModelAdmin):
