--- conflicted
+++ resolved
@@ -616,7 +616,6 @@
     padding: 5px;
 }
 
-<<<<<<< HEAD
 table.proposals td.actions {
   width: 150px;
   text-align: right;
@@ -625,7 +624,6 @@
   }
 }
 
-=======
 .reviews.listing {
     .track {
         display: block;
@@ -687,7 +685,6 @@
         }
     }
 }
->>>>>>> df7f2b75
 
 // Workarounds to make the site work on mobile devices.
 @media (min-width: 1200px) {
