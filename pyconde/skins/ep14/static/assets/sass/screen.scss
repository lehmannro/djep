// Make sure the charset is set appropriately
@charset "UTF-8";

// This includes all of the foundation global elements that are needed to work with any of the other files.
@import "settings";
@import "normalize";
@import "foundation/components/global";
@import "foundation/components/grid";
@import "foundation/components/top-bar";
@import "foundation/components/orbit";

//-----------------------------------------------------------------------------

@import "forms";
@import "cmsplugins";

html {
    font-size: 62.5%;
}

body {
    text-align: center;
}

a {
    color: $blue-light;
}

header {
    height: 170px;
    background: $background1;
    .inner {
        height: 100%;
        position: relative;
        background: url(../images/headerbg.png) 6% 100% no-repeat;
        .logo {
            float: left;
        }
        .logo {
            float: left;
            margin: 30px 30px 20px -14px;
            img {
                height: 120px;
            }
        }
    }
    .top-bar {
        width: 730px;
        margin-top: 70px;
        float: right;

        ul {
            padding: 0;
        }

        ul.dropdown {
            background: $topbar-link-bg-hover;
        }
        .top-bar-section > ul {
            background: transparent;

            // Let's make the buttons in the menu larger
            > li > a {
                line-height: 25px;
                padding: 8px 15px 12px 15px;
                &:after {
                    top: 23px;
                }
            }
        }

        ul > li > a {
            font-size: 15px;
            font-size: 1.5rem;
        }

        a {
            text-decoration: none;
        }
    }
    #login {
        position: absolute;
        top: 10px;
        right: 10px;
        font-size: 14px;
        font-size: 1.4rem;
        a {
            text-decoration: none;
            color: $blue;
            &:hover {
                text-decoration: underline;
            }
        }
    }
    &:after {
        content: "";
        display: block;
        clear: both;
    }
}

a.btn {
    background: $baseColor;
    color: #ffffff;
    &.danger {
        color: #FFF !important;
        background-color: $highlightColor !important;
    }
}

.alert-block {
    margin-bottom: 1em;
    li {
        padding: 10px;
        text-align: center;
        margin-top: 1px;
        &:first-child {
            margin-top: 0;
        }
    }
    &.alert-danger {
        background-color: $highlightColor;
        color: #FFF;
    }
}



header .inner {
    width: 890px;
    margin: auto;
}

#info, h1 {
    font-size: 32px;
    font-size: 3.2rem;
    padding: 60px 0;
    color: $infoColor;
    font-weight: 300;
    text-align: center;
}

footer {
    font-size: 14px;
    font-size: 1.4rem;
    line-height: 150%;
    font-family: $footerFont;
    text-align: left;
    background: $dark-grey;
    color: $background-color;

    a {
        color: $background-color;
        text-decoration: none;

        &:hover {
            text-decoration: underline;
        }
    }

    h2 {
        font-size: 15px;
        font-size: 1.5rem;
    }

    .doormat, #copyright {
        @include grid-row();
    }

    .doormat {
        padding-top: 30px;
        padding-bottom: 30px;

        > div {
            @include grid-column($columns: 4);
        }
    }

    #footer-donate {
        p {
            margin-bottom: 2rem;
        }
    }

    ul {
        list-style: none;
        padding: 0;
        li {
            line-height: 200%;
        }
    }

    #copyright {
        border-top: 1px solid $grey2;
        padding: 19px 0;
        color: $grey;
        p {
            @include grid-column($columns: 12);
            padding-top: 0;
            padding-bottom: 0;
            line-height: 100%;
            margin: 0;
        }
    }

    .fa-circle {
        opacity: 0.2;
    }

    a.btn {
        background: #FFF;
        color: $blue;
    }
}

strong {
    font-weight: bold;
    color: $highlightColor;
}

#main > #content {
    max-width: 890px;
    margin: auto;
    text-align: left;
    font-size: 16px;
    font-size: 1.6rem;
    line-height: 150%;
    padding-bottom: 30px;
}

#site-title {
    padding: 0;
    margin: 50px auto;
}

<<<<<<< HEAD
@import "frontpage";

=======
table {
    width: 100%;
    td, th {
        border-bottom: 1px solid $table-border;
        padding: 5px 7px;
    }
    tr:hover td {
        background: $background-color-light;
    }
    .actions {
        a {
            text-decoration: none;
            display: inline-block;
            margin-right: 2rem;
            &:hover {
                text-decoration: underline;
            }
        }
    }
}

div.actions {
    margin-top: 30px;
    display: block;
}
>>>>>>> b2d7998b
//-----------------------------------------------------------------------------

@media (screen and max-width: 1000px) {
    header .inner, section, footer, #info {
        width: 100%;
    }
}

@media (screen and max-width: 890px) {
    #main {
        width: 100%;
    }
}

@media (screen and max-width: 782px) {
    #get-notified {
        width: 100%;
    }
}

@media (screen and max-width: 550px) {
    header p {
        // We hide the info text because it would overlap with the logo
        display: none;
    }
}

@media (screen and max-width: 400px) {
    html {
        font-size: 50%;
    }
}<|MERGE_RESOLUTION|>--- conflicted
+++ resolved
@@ -233,10 +233,6 @@
     margin: 50px auto;
 }
 
-<<<<<<< HEAD
-@import "frontpage";
-
-=======
 table {
     width: 100%;
     td, th {
@@ -262,7 +258,9 @@
     margin-top: 30px;
     display: block;
 }
->>>>>>> b2d7998b
+
+@import "frontpage";
+
 //-----------------------------------------------------------------------------
 
 @media (screen and max-width: 1000px) {
