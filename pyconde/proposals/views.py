import urlparse

from django.views import generic as generic_views
from django.http import HttpResponseRedirect
from django.utils.translation import ugettext_lazy as _
from django.utils.importlib import import_module
from django.core.urlresolvers import reverse
from django.contrib import messages
from django.template.response import TemplateResponse
from django.utils.decorators import method_decorator
from django.contrib.auth.decorators import login_required
from django.shortcuts import get_object_or_404

from braces.views import LoginRequiredMixin

from pyconde.conference.models import current_conference, SessionKind

from . import forms
from . import models
from . import settings


class NextRedirectMixin(object):
    """
    A simple mixin for checking for a next parameter for redirects.
    """
    redirect_param = 'next'

    def get_next_redirect(self):
        next = self.request.GET.get(self.redirect_param)
        if next is None:
            return None
        netloc = urlparse.urlparse(next)[1]
        if netloc is None or netloc == "" or netloc == self.request.get_host():
            return next
        return None


class TypedProposalFormMixin(object):
    """
    This mixin overrides the original get_form_class method in order to replace
    the default form with a type-specific form based on the type provided
    as view argument or already associated with the object to be processed.
    """
    def get_form_class(self):
        if settings.UNIFIED_SUBMISSION_FORM:
            return forms.ProposalSubmissionForm
        type_slug = None
        if hasattr(self, 'object') and isinstance(self.object, models.Proposal):
            type_slug = self.object.kind.slug
        elif 'type' in self.kwargs:
            type_slug = self.kwargs['type']
        if type_slug:
            self.proposal_kind = SessionKind.current_objects.get(slug=type_slug)
            formcls_path = settings.TYPED_SUBMISSION_FORMS.get(type_slug)
            if formcls_path:
                mod_name, cls_name = formcls_path.rsplit('.', 1)
                mod = import_module(mod_name)
                form_cls = getattr(mod, cls_name)
                if form_cls:
                    return form_cls
        return forms.TypedSubmissionForm

    def get_form_kwargs(self):
        kwargs = super(TypedProposalFormMixin, self).get_form_kwargs()
        if hasattr(self, 'proposal_kind'):
            kwargs['kind_instance'] = self.proposal_kind
        return kwargs

    def get_template_names(self):
        """
        Also look for a template with the name proposals/%(type)s_proposal_form.html
        """
        proposed_names = super(TypedProposalFormMixin, self).get_template_names()
        if hasattr(self, 'proposal_kind'):
            base_name = proposed_names[0]
            base_dir, name = base_name.rsplit('/')
            proposed_names.insert(0, "proposals/{0}_proposal_form.html".format(self.proposal_kind.slug))
        return proposed_names


class SubmitProposalView(TypedProposalFormMixin, NextRedirectMixin, generic_views.CreateView):
    """
    Once registered a user can submit a proposal for the conference for a
    specific kind. This is only possible while the selected SessionKind
    accepts submissions.
    """
    model = models.Proposal

    # In this case we can't use LoginRequiredMixin since we override dispatch
    @method_decorator(login_required)
    def dispatch(self, request, *args, **kwargs):
        if not len(SessionKind.current_objects.filter_open_kinds()):
            return TemplateResponse(request=request, template='proposals/closed.html', context={})
        if not settings.UNIFIED_SUBMISSION_FORM and 'type' not in kwargs:
            # If unified submission is disabled and no type has been specified
            # we have to show dummy page to tell the user what session kinds
            # now accept proposals
            session_kinds = []
            open_session_kinds = []
            for kind in SessionKind.current_objects.all():
                if kind.accepts_proposals():
                    open_session_kinds.append(kind)
                session_kinds.append(kind)
            if not open_session_kinds:
                return TemplateResponse(request=request, template='proposals/closed.html', context={})
            return TemplateResponse(request=request, template='proposals/submission_intro.html',
                context={
                    'session_kinds': session_kinds,
                    'open_kinds': open_session_kinds
                })
        elif not settings.UNIFIED_SUBMISSION_FORM:
            kind = get_object_or_404(SessionKind.current_objects, slug=kwargs['type'])
            if not kind.accepts_proposals():
                messages.error(self.request, _("The proposal phase for this session type has already ended."))
                return HttpResponseRedirect(reverse('submit_proposal'))
<<<<<<< HEAD

=======
>>>>>>> 042bf642
        return super(SubmitProposalView, self).dispatch(request, *args, **kwargs)

    def get_success_url(self):
        next = self.get_next_redirect()
        if next:
            return next
        return super(SubmitProposalView, self).get_success_url()

    def form_valid(self, form):
        obj = form.save(commit=False)
        obj.speaker = self.request.user.speaker_profile
        # TODO: Filter out duplications between speaker and additional speakers
        obj.conference = current_conference()
        obj.save()
        self.object = obj
        form.save_m2m()
        return HttpResponseRedirect(self.get_success_url())


class SingleProposalView(generic_views.DetailView):
    """
    Proposals can be viewed by everyone but provide some special links for
    administrators and people participating in this proposal.
    """
    model = models.Proposal

    def get(self, request, *args, **kwargs):
        self.object = self.get_object()
        # note: self.object is a Proposal
        # user is allowed to see Proposal if he is the author (speaker)
        # OR is he is a reviewer - both is checked in can_participate_in_review()
        from ..reviews.utils import can_participate_in_review
        if not can_participate_in_review(request.user, self.object):
            return TemplateResponse(request=request, template='proposals/denied.html', context={})
        return super(SingleProposalView, self).get(request, *args, **kwargs)

    def get_queryset(self):
        if self.request.user.is_anonymous():
            return self.model.objects.none()
        return self.model.objects.filter(conference=current_conference())

    def get_context_data(self, **kwargs):
        data = super(SingleProposalView, self).get_context_data(**kwargs)
        data['tags'] = self.object.tags.all()
        data['can_leave'] = self.request.user in [s.user for s in self.object.additional_speakers.all()]
        data['can_edit'] = self.request.user == self.object.speaker.user
        data['can_delete'] = self.request.user.is_staff or self.request.user == self.object.speaker.user
        return data


class PermissionCheckedUpdateView(generic_views.UpdateView, NextRedirectMixin):
    """
    Base update class that extends the UpdateView with an additional call
    of check_permissions.
    """
    def get_success_url(self):
        next = self.get_next_redirect()
        if next:
            return next
        return super(PermissionCheckedUpdateView, self).get_success_url()

    def get_context_data(self, *args, **kwargs):
        ctx = super(PermissionCheckedUpdateView, self).get_context_data(*args, **kwargs)
        ctx.update({
            'next': self.get_success_url()
            })
        return ctx

    def get(self, request, *args, **kwargs):
        self.object = self.get_object()
        resp = self.check_permissions()
        if resp is not None:
            return resp
        return super(PermissionCheckedUpdateView, self).get(request, *args, **kwargs)

    def post(self, request, *args, **kwargs):
        self.object = self.get_object()
        resp = self.check_permissions()
        if resp is not None:
            return resp
        return super(PermissionCheckedUpdateView, self).post(request, *args, **kwargs)


class EditProposalView(LoginRequiredMixin, TypedProposalFormMixin, PermissionCheckedUpdateView):
    """
    The primary speaker can edit a proposal as long as the SessionKind
    still accepts proposals.
    """
    model = models.Proposal

    def form_valid(self, form):
        self.object = form.save()
        form.save_m2m()
        messages.success(self.request, _("Proposal successfully changed"))
        return HttpResponseRedirect(self.get_success_url())

    def form_invalid(self, form):
        messages.error(self.request, _("There has been a problem. Please check below for details."))
        return super(EditProposalView, self).form_invalid(form)

    def check_permissions(self):
        """
        Only the primary speaker and staff members can edit a proposal.
        """
        user = self.request.user
        kind = self.object.kind
        if not kind.accepts_proposals():
            messages.error(self.request, _("You can no longer edit this proposal because the submission period has already ended."))
            return HttpResponseRedirect(self.object.get_absolute_url())
        if kind.conference.get_reviews_active():
            messages.error(self.request, _("This proposal is already out for review. Please update the proposal within the review system."))
            return HttpResponseRedirect(self.object.get_absolute_url())
        if user != self.object.speaker.user and not user.is_staff:
            messages.error(self.request, _("You have to be the primary speaker mentioned in the proposal in order to edit it."))
            return HttpResponseRedirect(self.object.get_absolute_url())
        return None


class AbstractProposalAction(generic_views.DetailView, NextRedirectMixin):
    model = models.Proposal

    def check_permissions(self):
        pass

    def get(self, request, *args, **kwargs):
        self.object = self.get_object()
        resp = self.check_permissions()
        if resp is not None:
            return resp
        return super(AbstractProposalAction, self).get(request, *args, **kwargs)

    def post(self, request, *args, **kwargs):
        self.object = self.get_object()
        resp = self.check_permissions()
        if resp is not None:
            return resp
        resp = self.action()
        if resp is not None:
            return resp
        return HttpResponseRedirect(self.get_post_action_url())

    def get_context_data(self, *args, **kwargs):
        ctx = super(AbstractProposalAction, self).get_context_data(*args, **kwargs)
        ctx.update({
            'next': self.get_post_action_url()
            })
        return ctx

    def get_post_action_url(self):
        next = self.get_next_redirect()
        if next:
            return next
        return reverse('view_proposal', kwargs={'pk': self.object.pk})


class AbstractCancelProposalView(AbstractProposalAction):
    """
    During the submission and review period a proposal can be cancelled
    by the primary speaker. As soon as the review period is over
    and the proposal got accepted, an cancellation has to be communicated
    to the relevant staff member since this will involve rescheduling
    of other sessions.
    """
    template_name_suffix = '_cancel_confirm'
    model = models.Proposal

    def check_permissions(self):
        user = self.request.user
        kind = self.object.kind
        if not kind.accepts_proposals():
            messages.error(self.request, _("You can no longer cancel this proposal because the submission period has already ended."))
            return HttpResponseRedirect(self.object.get_absolute_url())
        if kind.conference.get_reviews_active():
            messages.error(self.request, _("You can no longer cancel this proposal because the review phase has already started."))
            return HttpResponseRedirect(self.object.get_absolute_url())
        if user != self.object.speaker.user:
            messages.error(self.request, _("You have to be the primary speaker mentioned in the proposal in order to cancel it."))
            return HttpResponseRedirect(self.object.get_absolute_url())
        return None

    def action(self):
        self.object.delete()
        messages.success(self.request, _("Proposal has been removed"))
        return None

    def get_post_action_url(self):
        next = self.get_next_redirect()
        if next:
            return next
        return reverse('my_proposals')


class CancelProposalView(LoginRequiredMixin, AbstractCancelProposalView):
    pass


class LeaveProposalView(LoginRequiredMixin, AbstractCancelProposalView):
    """
    A secondary speaker can decide not to actually take part in a session
    and therefor leave a proposal. This is an option that is exclusive
    to secondary speakers and is not available to the primary speaker.
    """
    template_name_suffix = "_leave_confirm"

    def check_permissions(self):
        user = self.request.user
        kind = self.object.kind
        if not kind.accepts_proposals():
            messages.error(self.request, _("You can no longer leave this proposal because the submission period has already ended."))
            return HttpResponseRedirect(self.object.get_absolute_url())
        if kind.conference.get_reviews_active():
            messages.error(self.request, _("You can no longer leave this proposal because the review phase has already started."))
            return HttpResponseRedirect(self.object.get_absolute_url())
        if user not in [s.user for s in self.object.additional_speakers.all()]:
            messages.error(self.request, _("Only secondary speakers can leave a proposal"))
            return HttpResponseRedirect(self.object.get_absolute_url())
        return None

    def action(self):
        self.object.additional_speakers.remove(self.request.user.speaker_profile)
        messages.success(self.request, _("You were successfully removed as secondary speaker."))


class ListUserProposalsView(LoginRequiredMixin, generic_views.TemplateView):
    """
    A speaker can see and manage a list of proposals submitted by her or that
    include her as a secondary speaker.
    """
    template_name = 'proposals/proposal_list_mine.html'

    def get_context_data(self, **kwargs):
        this_speaker = self.request.user.speaker_profile
        ctx = super(ListUserProposalsView, self).get_context_data(**kwargs)
        ctx.update({
            'proposals': this_speaker.proposals
            .filter(conference=current_conference()).all(),
            'proposal_participations': this_speaker.proposal_participations
            .filter(conference=current_conference()).all()
        })
        return ctx


class IndexView(generic_views.View):
    def get(self, *args, **kwargs):
        return HttpResponseRedirect(reverse('submit_proposal'))<|MERGE_RESOLUTION|>--- conflicted
+++ resolved
@@ -114,10 +114,6 @@
             if not kind.accepts_proposals():
                 messages.error(self.request, _("The proposal phase for this session type has already ended."))
                 return HttpResponseRedirect(reverse('submit_proposal'))
-<<<<<<< HEAD
-
-=======
->>>>>>> 042bf642
         return super(SubmitProposalView, self).dispatch(request, *args, **kwargs)
 
     def get_success_url(self):
